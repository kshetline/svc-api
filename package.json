{
  "name": "svc-api",
  "version": "1.7.3",
  "description": "SVC API",
  "main": "index.js",
  "scripts": {
    "tsc": "tsc",
    "dev": "ts-node-dev --respawn --transpile-only ./app/app.ts",
    "build": "tsc",
    "postinstall": "patch-package"
  },
  "author": "Kerry Shetline <kerry@shetline.com>",
  "license": "MIT",
  "repository": {
    "type": "git",
    "url": "https://github.com/kshetline/svc-api.git"
  },
  "dependencies": {
    "@tubular/math": "^3.1.0",
<<<<<<< HEAD
    "@tubular/time": "^3.8.0",
=======
    "@tubular/time": "^3.7.1",
>>>>>>> 0438afc9
    "@tubular/util": "^4.5.1",
    "basic-auth": "^2.0.1",
    "by-request": "^1.2.7",
    "express": "^4.17.2",
    "follow-redirects": "^1.14.6",
    "html-entities": "^2.3.2",
    "iconv-lite": "^0.6.3",
    "lodash": "^4.17.21",
    "morgan": "^1.10.0",
    "mysql": "^2.18.1",
    "public-ip": "^4.0.4",
    "request-ip": "^2.1.3",
    "rotating-file-stream": "^3.0.2",
    "serve-index": "^1.9.1"
  },
  "devDependencies": {
    "@types/basic-auth": "^1.1.3",
    "@types/express": "^4.17.13",
    "@types/follow-redirects": "^1.13.1",
    "@types/html-entities": "^1.3.4",
    "@types/iconv-lite": "0.0.1",
    "@types/lodash": "^4.14.178",
    "@types/morgan": "^1.9.3",
    "@types/mysql": "^2.15.19",
    "@types/request-ip": "0.0.37",
    "@types/serve-index": "^1.9.1",
    "patch-package": "^6.4.7",
    "ts-node-dev": "^1.1.8",
    "tslint": "^6.1.3",
    "typescript": "^4.5.4"
  }
}<|MERGE_RESOLUTION|>--- conflicted
+++ resolved
@@ -1,6 +1,6 @@
 {
   "name": "svc-api",
-  "version": "1.7.3",
+  "version": "1.7.4",
   "description": "SVC API",
   "main": "index.js",
   "scripts": {
@@ -17,11 +17,7 @@
   },
   "dependencies": {
     "@tubular/math": "^3.1.0",
-<<<<<<< HEAD
     "@tubular/time": "^3.8.0",
-=======
-    "@tubular/time": "^3.7.1",
->>>>>>> 0438afc9
     "@tubular/util": "^4.5.1",
     "basic-auth": "^2.0.1",
     "by-request": "^1.2.7",
